--- conflicted
+++ resolved
@@ -3,19 +3,10 @@
 
 use criterion::*;
 
-<<<<<<< HEAD
 use nom8::{
-  bytes::complete::take_while,
-  character::complete::{
-    alphanumeric1 as alphanumeric, char, multispace1 as multispace, space1 as space,
-  },
-  combinator::{map, map_res, opt},
-=======
-use nom::{
   bytes::{one_of, take_while},
   character::{alphanumeric1 as alphanumeric, multispace1 as multispace, space1 as space},
   combinator::opt,
->>>>>>> fb3a8a11
   multi::many0,
   sequence::{delimited, separated_pair, terminated},
   IResult, Parser,
