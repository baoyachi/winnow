[workspace]
resolver = "2"
members = ["fuzz"]

[workspace.package]
<<<<<<< HEAD
license = "MIT"
=======
repository = "REPOSITORY"
license = "MIT OR Apache-2.0"
>>>>>>> 266ead1e
edition = "2021"
rust-version = "1.65.0"  # MSRV
include = [
  "build.rs",
  "src/**/*",
  "Cargo.toml",
  "Cargo.lock",
  "LICENSE*",
  "README.md",
  "benches/**/*",
  "examples/**/*"
]

[workspace.lints.rust]
rust_2018_idioms = { level = "warn", priority = -1 }
unreachable_pub = "warn"
unsafe_op_in_unsafe_fn = "warn"
unused_lifetimes = "warn"
unused_macro_rules = "warn"

[workspace.lints.clippy]
bool_assert_comparison = "allow"
branches_sharing_code = "allow"
checked_conversions = "warn"
collapsible_else_if = "allow"
create_dir = "warn"
dbg_macro = "warn"
debug_assert_with_mut_call = "warn"
doc_markdown = "warn"
empty_enum = "warn"
enum_glob_use = "warn"
expl_impl_clone_on_copy = "warn"
explicit_deref_methods = "warn"
explicit_into_iter_loop = "warn"
fallible_impl_from = "warn"
filter_map_next = "warn"
flat_map_option = "warn"
float_cmp_const = "warn"
fn_params_excessive_bools = "warn"
from_iter_instead_of_collect = "warn"
if_same_then_else = "allow"
implicit_clone = "warn"
imprecise_flops = "warn"
inconsistent_struct_constructor = "warn"
inefficient_to_string = "warn"
infinite_loop = "warn"
invalid_upcast_comparisons = "warn"
large_digit_groups = "warn"
large_stack_arrays = "warn"
large_types_passed_by_value = "warn"
let_and_return = "allow"  # sometimes good to name what you are returning
linkedlist = "warn"
lossy_float_literal = "warn"
macro_use_imports = "warn"
mem_forget = "warn"
mutex_integer = "warn"
needless_continue = "warn"
needless_for_each = "warn"
negative_feature_names = "warn"
path_buf_push_overwrite = "warn"
ptr_as_ptr = "warn"
rc_mutex = "warn"
redundant_feature_names = "warn"
ref_option_ref = "warn"
rest_pat_in_fully_bound_structs = "warn"
same_functions_in_if_condition = "warn"
# self_named_module_files = "warn"  # false-positives
semicolon_if_nothing_returned = "warn"
<<<<<<< HEAD
single_match_else = "allow"
=======
>>>>>>> 266ead1e
str_to_string = "warn"
string_add = "warn"
string_add_assign = "warn"
string_lit_as_bytes = "warn"
string_to_string = "warn"
todo = "warn"
trait_duplication_in_bounds = "warn"
uninlined_format_args = "warn"
verbose_file_reads = "warn"
wildcard_imports = "allow"
zero_sized_map_values = "warn"

[package]
<<<<<<< HEAD
name = "winnow"
version = "0.6.16"
description = "A byte-oriented, zero-copy, parser combinators library"
repository = "https://github.com/winnow-rs/winnow"
categories = ["parsing"]
keywords = ["parser", "parser-combinators", "parsing", "streaming", "bit"]
autoexamples = false
=======
name = "PROJECT"
version = "0.0.1"
description = "DESCRIPTION"
categories = []
keywords = []
repository.workspace = true
>>>>>>> 266ead1e
license.workspace = true
edition.workspace = true
rust-version.workspace = true
include.workspace = true

[package.metadata.docs.rs]
features = ["unstable-doc"]
rustdoc-args = ["--cfg", "docsrs"]
cargo-args = ["-Zunstable-options", "-Zrustdoc-scrape-examples"]

[package.metadata.release]
pre-release-replacements = [
  {file="CHANGELOG.md", search="Unreleased", replace="{{version}}", min=1},
  {file="CHANGELOG.md", search="\\.\\.\\.HEAD", replace="...{{tag_name}}", exactly=1},
  {file="CHANGELOG.md", search="ReleaseDate", replace="{{date}}", min=1},
  {file="CHANGELOG.md", search="<!-- next-header -->", replace="<!-- next-header -->\n## [Unreleased] - ReleaseDate\n", exactly=1},
  {file="CHANGELOG.md", search="<!-- next-url -->", replace="<!-- next-url -->\n[Unreleased]: https://github.com/winnow-rs/winnow/compare/{{tag_name}}...HEAD", exactly=1},
  {file="src/lib.rs", search="blob/v.+\\..+\\..+/CHANGELOG.md", replace="blob/v{{version}}/CHANGELOG.md", exactly=1},
]

[features]
default = ["std"]
alloc = []
std = ["alloc", "memchr?/std"]
simd = ["dep:memchr"]
debug = ["std", "dep:anstream", "dep:anstyle", "dep:is-terminal", "dep:terminal_size"]
unstable-recover = []

unstable-doc = ["alloc", "std", "simd", "unstable-recover"]

[dependencies]
anstream = { version = "0.3.2", optional = true }
anstyle = { version = "1.0.1", optional = true }
is-terminal = { version = "0.4.9", optional = true }
memchr = { version = "2.5", optional = true, default-features = false }
terminal_size = { version = "0.2.6", optional = true }

[dev-dependencies]
doc-comment = "0.3"
proptest = "1.2.0"
criterion = "0.5.1"
lexopt = "0.3.0"
term-transcript = "0.2.0"
snapbox = { version = "0.6.0", features = ["examples"] }
circular = "0.3.0"
rustc-hash = "1.1.0"
automod = "1.0.14"
annotate-snippets = "0.11.3"

[profile.bench]
debug = true
lto = true
codegen-units = 1

[[example]]
name = "arithmetic"
test = true
required-features = ["alloc"]

[[example]]
name = "css"
test = true
required-features = ["alloc"]

[[example]]
name = "custom_error"
test = true
required-features = ["alloc"]

[[example]]
name = "http"
required-features = ["alloc"]

[[example]]
name = "ini"
test = true
required-features = ["std"]

[[example]]
name = "json"
test = true
required-features = ["std"]

[[example]]
name = "ndjson"
test = true
required-features = ["std"]

[[example]]
name = "json_iterator"
required-features = ["std"]

[[example]]
name = "iterator"

[[example]]
name = "s_expression"
required-features = ["alloc"]

[[example]]
name = "string"
required-features = ["alloc"]

[[bench]]
name = "arithmetic"
path = "examples/arithmetic/bench.rs"
harness = false
required-features = ["alloc"]

[[bench]]
name = "contains_token"
harness = false

[[bench]]
name = "find_slice"
harness = false

[[bench]]
name = "iter"
harness = false

[[bench]]
name = "next_slice"
harness = false

[[bench]]
name = "number"
harness = false

[[bench]]
name = "http"
path = "examples/http/bench.rs"
harness = false
required-features = ["alloc"]

[[bench]]
name = "ini"
path = "examples/ini/bench.rs"
harness = false
required-features = ["std"]

[[bench]]
name = "json"
path = "examples/json/bench.rs"
harness = false
required-features = ["std"]

[lints]
workspace = true<|MERGE_RESOLUTION|>--- conflicted
+++ resolved
@@ -3,12 +3,8 @@
 members = ["fuzz"]
 
 [workspace.package]
-<<<<<<< HEAD
+repository = "https://github.com/winnow-rs/winnow"
 license = "MIT"
-=======
-repository = "REPOSITORY"
-license = "MIT OR Apache-2.0"
->>>>>>> 266ead1e
 edition = "2021"
 rust-version = "1.65.0"  # MSRV
 include = [
@@ -77,10 +73,6 @@
 same_functions_in_if_condition = "warn"
 # self_named_module_files = "warn"  # false-positives
 semicolon_if_nothing_returned = "warn"
-<<<<<<< HEAD
-single_match_else = "allow"
-=======
->>>>>>> 266ead1e
 str_to_string = "warn"
 string_add = "warn"
 string_add_assign = "warn"
@@ -94,22 +86,13 @@
 zero_sized_map_values = "warn"
 
 [package]
-<<<<<<< HEAD
 name = "winnow"
 version = "0.6.16"
 description = "A byte-oriented, zero-copy, parser combinators library"
-repository = "https://github.com/winnow-rs/winnow"
 categories = ["parsing"]
 keywords = ["parser", "parser-combinators", "parsing", "streaming", "bit"]
 autoexamples = false
-=======
-name = "PROJECT"
-version = "0.0.1"
-description = "DESCRIPTION"
-categories = []
-keywords = []
 repository.workspace = true
->>>>>>> 266ead1e
 license.workspace = true
 edition.workspace = true
 rust-version.workspace = true
